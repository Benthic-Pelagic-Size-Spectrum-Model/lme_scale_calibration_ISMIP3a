--- conflicted
+++ resolved
@@ -356,7 +356,6 @@
 
 #Test 1- compare with results from DBPM, no fishing (checking code consistency)
 
-<<<<<<< HEAD
 #Test 2- model calibration/behaviour
 # 1. Spatial maps of TotalCatch and TotalBiomass (by decade)
 # - use Camis raster code
@@ -364,19 +363,3 @@
 # 3. Plots of GG growth rates (see historyMatching.R for example)
 # 4. Compare time series to total catches at LME scale with obs catch
 # 5. Once checked, run for all LMEs
-=======
-# run yearly = T, no fishing
-# maps of total biomasses averaged per decade, use nice map
-# time series of biomasses, one line per grid
-# for U and V
-# size spectrums U + V averaged per decade, all grid cells on one plot
-
-# Compare these plots wiht the 3a tcb netcdf file
-# - extract LME14 from the file and do the same plots as above to compare
-
-# spatial maps of results by decade
-# check growth rates, P:B ratio, size spectra slopes
-# compare time series to total catches at LME scale
-# run for all LMEs
-# compare with results from DBPM, no fishing
->>>>>>> 9a8825f6
