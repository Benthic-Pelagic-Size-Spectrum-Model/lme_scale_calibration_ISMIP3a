##### run model across space and time using gridded inputs for each LME

source("LME_calibration.R")

# get initial values from LME-scale results
lme_input_14<-get_lme_inputs(LMEnumber = 14,gridded = F)
vals <- readRDS("bestvals_LMEs.RDS")
# run model using time-averaged inputs
initial_results<-run_model(vals=vals[14,],input=lme_input_14,withinput = F)
U.initial<-rowMeans(initial_results$U[,240:1440])
V.initial<-rowMeans(initial_results$V[,240:1440])
W.initial<-mean(initial_results$W[240:1440])
# plot to check initial values
plotsizespectrum(initial_results,params=initial_results$params,itime=240:1440,timeaveraged = TRUE)

# get gridded inputs and run through all grid cells one timestep at a time

lme_inputs_grid<-
  get_lme_inputs(LMEnumber = 14,gridded = T)[,c("lat","lon", "LME.x", "t","sst",
                                                "sbt","er","intercept","slope",
                                                "depth","NomActive_area_m2" )]
time<-unique(lme_inputs_grid$t)
grid_results<-vector("list", length(time))

##### reorganise outputs storage for later
ntime<-length(time)
ngrid<-dim(subset(lme_inputs_grid,t==time[1]))[1]
params<-initial_results$params

U=V=Y.u=Y.v=GG.u=GG.v=PM.u=PM.v=array(0,c(ngrid,params$Nx,ntime))
W=array(0,c(ngrid,params$Nx,ntime))

results<-list(U=U,V=V,Y.u=Y.u,Y.v=Y.v,PM.u=PM.u,PM.v=PM.v,GG.u=GG.u, GG.v=GG.v)

<<<<<<< HEAD

# ####################### RUN IT
# 
# for (itime in 1:length(time)){
#   input_igrid<-
#     subset(lme_inputs_grid,t==time[itime])[,c("depth", "er","intercept","slope",
#                                               "sst","sbt","NomActive_area_m2")]
#   grid_results[[itime]]<-pbapply(X=as.matrix(input_igrid),c(1),run_model_timestep,
#                                  vals = unlist(vals), U.initial=U.initial, 
#                                  V.initial=V.initial, W.initial=W.initial)
#   #spread effort
#   bio<-rep(0,length=132)
#   x<-params$x
#   dx<-params$dx
#   Nx<-params$Nx
#   fmin.u<-params$Fref.u
#   fmin.v<-params$Fref.v
#   
#   for (i in 1:132) 
#     bio[i]<-sum(grid_results[[itime]][[i]]$U[fmin.u:Nx,2]*10^x[fmin.u:Nx]*dx) + 
#     sum(grid_results[[itime]][[i]]$V[fmin.v:Nx,2]*10^x[fmin.v:Nx]*dx)
#   
#   prop_bio<-bio/sum(bio)
#   input_igrid$NomActive_area_m2<-prop_bio*input_igrid$NomActive_area_m2
#   #rerun
#   grid_results[[itime]]<-pbapply(X=as.matrix(input_igrid),c(1),run_model_timestep,vals = unlist(vals), U.initial=U.initial, V.initial=V.initial, W.initial=W.initial)
# }
# 
# saveRDS(grid_results,"LME_14.rds")
# 
# grid_results<-readRDS("LME_14.rds")
# 
# 
# 
# grid_results<-readRDS("LME_14.rds")
# 
# for (itime in 1:ntime){
#   for (igrid in 1:ngrid){
# results$U[igrid,,itime]<-grid_results[[itime]][[igrid]]$U[,2]
# results$V[igrid,,itime]<-grid_results[[itime]][[igrid]]$V[,2]
# results$Y.u[igrid,,itime]<-grid_results[[itime]][[igrid]]$Y.u[,1]
# results$Y.v[igrid,,itime]<-grid_results[[itime]][[igrid]]$Y.v[,2]
# results$PM.u[igrid,,itime]<-grid_results[[itime]][[igrid]]$PM.u[,1]
# results$PM.v[igrid,,itime]<-grid_results[[itime]][[igrid]]$PM.v[,1]
# results$GG.u[igrid,,itime]<-grid_results[[itime]][[igrid]]$GG.u[,1]
# results$GG.v[igrid,,itime]<-grid_results[[itime]][[igrid]]$GG.v[,1]
# results$W[igrid,itime]<-grid_results[[itime]][[igrid]]$W[2]
# 
#   }
# }
# 
# 
# ### get outputs into lat/lon summarise biomass, catches etc.
# 
# agg_outputs<-function(input=lme_inputs_grid,results=results,params=params){
#   # returns all outputs of the model 
#   # saveRDS(result_set,filename=paste("dbpm_calibration_LMEnumber_catchability.rds"))
#     for (itime in 1: ntime){
#     input[input$t==time[itime],]$TotalUbiomass <- apply(results$U[,params$ref:params$Nx,itime]*params$dx*10^params$x[params$ref:params$Nx],1,sum)*min(params$depth,100)
#     input[input$t==time[itime],]$TotalVbiomass <- apply(results$V[,params$ref:params$Nx,itime]*params$dx*10^params$x[params$ref:params$Nx],1,sum)*min(params$depth,100)
#    # input[input$t==time[itime]]$W <- results$W[,itime]*min(params$depth,100)
#   #sum catches (currently in grams per m3 per year, across size classes) 
#   #keep as grams per m2, then be sure to convert observed from tonnes per m2 per year to g.^-m2.^-yr (for each month)
#     input[input$t==time[itime]]$TotalUcatch <- apply(results$Y.u[,params$ref:params$Nx,itime]*params$dx,2,sum)*min(params$depth,100)
#     input[input$t==time[itime]]$TotalVcatch <- apply(results$Y.v[,params$ref:params$Nx,itime]*params$dx,2,sum)*min(params$depth,100)
#     input[input$t==time[itime]]$Totalcatch <- input$TotalUcatch +   input$TotalVcatch
#     
#     return(input)
#   }
#   
# }
#   
# 
# output<-agg_outputs(input=lme_inputs_grid,results=results)
#   
#   
=======
####################### RUN IT
## Not working
for (itime in 1:length(time)){
  input_igrid<-
    subset(lme_inputs_grid,t==time[itime])[,c("depth", "er","intercept","slope",
                                              "sst","sbt","NomActive_area_m2")]
  grid_results[[itime]]<-pbapply(X=as.matrix(input_igrid),c(1),run_model_timestep,
                                 vals = unlist(vals), U.initial=U.initial, 
                                 V.initial=V.initial, W.initial=W.initial)
  #spread effort
  bio<-rep(0,length=132)
  x<-params$x
  dx<-params$dx
  Nx<-params$Nx
  fmin.u<-params$Fref.u
  fmin.v<-params$Fref.v
  
  for (i in 1:132) 
    bio[i]<-sum(grid_results[[itime]][[i]]$U[fmin.u:Nx,2]*10^x[fmin.u:Nx]*dx) + 
    sum(grid_results[[itime]][[i]]$V[fmin.v:Nx,2]*10^x[fmin.v:Nx]*dx)
  
  prop_bio<-bio/sum(bio)
  input_igrid$NomActive_area_m2<-prop_bio*input_igrid$NomActive_area_m2
  #rerun
  grid_results[[itime]]<-pbapply(X=as.matrix(input_igrid),c(1),run_model_timestep,vals = unlist(vals), U.initial=U.initial, V.initial=V.initial, W.initial=W.initial)
}

saveRDS(grid_results,"LME_14.rds")

grid_results<-readRDS("LME_14.rds")

#not working
for (itime in 1:ntime){
  for (igrid in 1:ngrid){
    results$U[igrid,,itime]<-grid_results[[itime]][[igrid]]$U[,2]
    results$V[igrid,,itime]<-grid_results[[itime]][[igrid]]$V[,2]
    results$Y.u[igrid,,itime]<-grid_results[[itime]][[igrid]]$Y.u[,1]
    results$Y.v[igrid,,itime]<-grid_results[[itime]][[igrid]]$Y.v[,2]
    results$PM.u[igrid,,itime]<-grid_results[[itime]][[igrid]]$PM.u[,1]
    results$PM.v[igrid,,itime]<-grid_results[[itime]][[igrid]]$PM.v[,1]
    results$GG.u[igrid,,itime]<-grid_results[[itime]][[igrid]]$GG.u[,1]
    results$GG.v[igrid,,itime]<-grid_results[[itime]][[igrid]]$GG.v[,1]
    results$W[igrid,itime]<-grid_results[[itime]][[igrid]]$W[2]
    
  }
}

### get outputs into lat/lon summarise biomass, catches etc.

agg_outputs<-function(input=lme_inputs_grid,results=results,params=params){
  # returns all outputs of the model 
  # saveRDS(result_set,filename=paste("dbpm_calibration_LMEnumber_catchability.rds"))
  for (itime in 1: ntime){
    input[input$t==time[itime],]$TotalUbiomass <- apply(results$U[,params$ref:params$Nx,itime]*params$dx*10^params$x[params$ref:params$Nx],1,sum)*min(params$depth,100)
    input[input$t==time[itime],]$TotalVbiomass <- apply(results$V[,params$ref:params$Nx,itime]*params$dx*10^params$x[params$ref:params$Nx],1,sum)*min(params$depth,100)
    # input[input$t==time[itime]]$W <- results$W[,itime]*min(params$depth,100)
    #sum catches (currently in grams per m3 per year, across size classes) 
    #keep as grams per m2, then be sure to convert observed from tonnes per m2 per year to g.^-m2.^-yr (for each month)
    input[input$t==time[itime]]$TotalUcatch <- apply(results$Y.u[,params$ref:params$Nx,itime]*params$dx,2,sum)*min(params$depth,100)
    input[input$t==time[itime]]$TotalVcatch <- apply(results$Y.v[,params$ref:params$Nx,itime]*params$dx,2,sum)*min(params$depth,100)
    input[input$t==time[itime]]$Totalcatch <- input$TotalUcatch +   input$TotalVcatch
    
    return(input)
  }
  
}

# not working
output<-agg_outputs(input=lme_inputs_grid,results=results)
>>>>>>> 25fa37b0

###compare with catch data

### TO DO: test against code without fishing

###################### TEST GRIDDED MODEL

lme_inputs_grid$cell <- paste(lme_inputs_grid$lat,lme_inputs_grid$lon,sep="_")

depth_grid<-lme_inputs_grid %>%
  pivot_wider(id_cols=cell,names_from = t, values_from = depth)

er_grid<-lme_inputs_grid %>%
  pivot_wider(id_cols=cell,names_from = t, values_from = er)

intercept_grid<-lme_inputs_grid %>%
  pivot_wider(id_cols=cell,names_from = t, values_from = intercept)

slope_grid<-lme_inputs_grid %>%
  pivot_wider(id_cols=cell,names_from = t, values_from = slope)

sst_grid<-lme_inputs_grid %>%
  pivot_wider(id_cols=cell,names_from = t, values_from = sst)

sbt_grid<-lme_inputs_grid %>%
  pivot_wider(id_cols=cell,names_from = t, values_from = sbt)

effort_grid<-lme_inputs_grid %>%
  pivot_wider(id_cols=cell,names_from = t, values_from = NomActive_area_m2)

f.u<-as.numeric(vals[1])
f.v<-as.numeric(vals[2])
f.minu<-as.numeric(vals[3])
f.minv<-as.numeric(vals[4])

# Making values constant through time

er_grid[,3:dim(er_grid)[2]] <- er_grid[,2]
intercept_grid[,3:dim(intercept_grid)[2]] <- intercept_grid[,2]
slope_grid[,3:dim(slope_grid)[2]] <- slope_grid[,2]
sst_grid[,3:dim(sst_grid)[2]] <- sst_grid[,2]
sbt_grid[,3:dim(sbt_grid)[2]] <- sbt_grid[,2]

# set up params for each month, across grid cells
gridded_params <- sizeparam (equilibrium = FALSE
                             ,dx = 0.1
                             ,xmin.consumer.u = -3
                             ,xmin.consumer.v = -3
                             ,tmax = dim(er_grid[,-1])[2]/12
                             ,tstepspryr  =  12
                             ,search_vol = 0.64
                             # ,fmort.u = f.u
                             ,fmort.u = 0
                             ,fminx.u = f.minu
                             # ,fmort.v = f.v
                             ,fmort.v = 0
                             ,fminx.v = f.minv
                             ,depth = data.matrix(depth_grid[,-1][,1])
                             ,er = data.matrix(er_grid[,-1])
                             ,pp = data.matrix(intercept_grid[,-1])
                             ,slope = data.matrix(slope_grid[,-1])
                             ,sst = data.matrix(sst_grid[,-1])
                             ,sft = data.matrix(sbt_grid[,-1])
                             ,use.init = TRUE,effort = data.matrix(effort_grid[,-1])
                             ,U.initial =U.initial
                             ,V.initial = V.initial
                             ,W.initial = W.initial
                             ,Ngrid=dim(depth_grid)[1])      

# run model  for full time period across all grid cells

grid_results<-gridded_sizemodel(gridded_params,ERSEM.det.input=F,U_mat,V_mat,W_mat,temp.effect=T,eps=1e-5,output="aggregated",
                                use.init = TRUE, burnin.len)

out<-getGriddedOutputs(input=lme_inputs_grid,results=grid_results,params=gridded_params)

#### CHECK OUTPUTS!!

cells<-unique(out$cell)

ggplot(filter(out,cell==cells[1]), aes(x=t,y=TotalUbiomass)) + geom_point()
ggplot(filter(out,cell==cells[1]), aes(x=t,y=TotalVbiomass)) + geom_point()
ggplot(filter(out,cell==cells[1]), aes(x=t,y=Totalcatch)) + geom_point()<|MERGE_RESOLUTION|>--- conflicted
+++ resolved
@@ -32,7 +32,7 @@
 
 results<-list(U=U,V=V,Y.u=Y.u,Y.v=Y.v,PM.u=PM.u,PM.v=PM.v,GG.u=GG.u, GG.v=GG.v)
 
-<<<<<<< HEAD
+
 
 # ####################### RUN IT
 # 
@@ -109,77 +109,76 @@
 # output<-agg_outputs(input=lme_inputs_grid,results=results)
 #   
 #   
-=======
-####################### RUN IT
-## Not working
-for (itime in 1:length(time)){
-  input_igrid<-
-    subset(lme_inputs_grid,t==time[itime])[,c("depth", "er","intercept","slope",
-                                              "sst","sbt","NomActive_area_m2")]
-  grid_results[[itime]]<-pbapply(X=as.matrix(input_igrid),c(1),run_model_timestep,
-                                 vals = unlist(vals), U.initial=U.initial, 
-                                 V.initial=V.initial, W.initial=W.initial)
-  #spread effort
-  bio<-rep(0,length=132)
-  x<-params$x
-  dx<-params$dx
-  Nx<-params$Nx
-  fmin.u<-params$Fref.u
-  fmin.v<-params$Fref.v
-  
-  for (i in 1:132) 
-    bio[i]<-sum(grid_results[[itime]][[i]]$U[fmin.u:Nx,2]*10^x[fmin.u:Nx]*dx) + 
-    sum(grid_results[[itime]][[i]]$V[fmin.v:Nx,2]*10^x[fmin.v:Nx]*dx)
-  
-  prop_bio<-bio/sum(bio)
-  input_igrid$NomActive_area_m2<-prop_bio*input_igrid$NomActive_area_m2
-  #rerun
-  grid_results[[itime]]<-pbapply(X=as.matrix(input_igrid),c(1),run_model_timestep,vals = unlist(vals), U.initial=U.initial, V.initial=V.initial, W.initial=W.initial)
-}
-
-saveRDS(grid_results,"LME_14.rds")
-
-grid_results<-readRDS("LME_14.rds")
-
-#not working
-for (itime in 1:ntime){
-  for (igrid in 1:ngrid){
-    results$U[igrid,,itime]<-grid_results[[itime]][[igrid]]$U[,2]
-    results$V[igrid,,itime]<-grid_results[[itime]][[igrid]]$V[,2]
-    results$Y.u[igrid,,itime]<-grid_results[[itime]][[igrid]]$Y.u[,1]
-    results$Y.v[igrid,,itime]<-grid_results[[itime]][[igrid]]$Y.v[,2]
-    results$PM.u[igrid,,itime]<-grid_results[[itime]][[igrid]]$PM.u[,1]
-    results$PM.v[igrid,,itime]<-grid_results[[itime]][[igrid]]$PM.v[,1]
-    results$GG.u[igrid,,itime]<-grid_results[[itime]][[igrid]]$GG.u[,1]
-    results$GG.v[igrid,,itime]<-grid_results[[itime]][[igrid]]$GG.v[,1]
-    results$W[igrid,itime]<-grid_results[[itime]][[igrid]]$W[2]
-    
-  }
-}
-
-### get outputs into lat/lon summarise biomass, catches etc.
-
-agg_outputs<-function(input=lme_inputs_grid,results=results,params=params){
-  # returns all outputs of the model 
-  # saveRDS(result_set,filename=paste("dbpm_calibration_LMEnumber_catchability.rds"))
-  for (itime in 1: ntime){
-    input[input$t==time[itime],]$TotalUbiomass <- apply(results$U[,params$ref:params$Nx,itime]*params$dx*10^params$x[params$ref:params$Nx],1,sum)*min(params$depth,100)
-    input[input$t==time[itime],]$TotalVbiomass <- apply(results$V[,params$ref:params$Nx,itime]*params$dx*10^params$x[params$ref:params$Nx],1,sum)*min(params$depth,100)
-    # input[input$t==time[itime]]$W <- results$W[,itime]*min(params$depth,100)
-    #sum catches (currently in grams per m3 per year, across size classes) 
-    #keep as grams per m2, then be sure to convert observed from tonnes per m2 per year to g.^-m2.^-yr (for each month)
-    input[input$t==time[itime]]$TotalUcatch <- apply(results$Y.u[,params$ref:params$Nx,itime]*params$dx,2,sum)*min(params$depth,100)
-    input[input$t==time[itime]]$TotalVcatch <- apply(results$Y.v[,params$ref:params$Nx,itime]*params$dx,2,sum)*min(params$depth,100)
-    input[input$t==time[itime]]$Totalcatch <- input$TotalUcatch +   input$TotalVcatch
-    
-    return(input)
-  }
-  
-}
-
-# not working
-output<-agg_outputs(input=lme_inputs_grid,results=results)
->>>>>>> 25fa37b0
+
+# ####################### RUN IT
+# ## Not working
+# for (itime in 1:length(time)){
+#   input_igrid<-
+#     subset(lme_inputs_grid,t==time[itime])[,c("depth", "er","intercept","slope",
+#                                               "sst","sbt","NomActive_area_m2")]
+#   grid_results[[itime]]<-pbapply(X=as.matrix(input_igrid),c(1),run_model_timestep,
+#                                  vals = unlist(vals), U.initial=U.initial, 
+#                                  V.initial=V.initial, W.initial=W.initial)
+#   #spread effort
+#   bio<-rep(0,length=132)
+#   x<-params$x
+#   dx<-params$dx
+#   Nx<-params$Nx
+#   fmin.u<-params$Fref.u
+#   fmin.v<-params$Fref.v
+#   
+#   for (i in 1:132) 
+#     bio[i]<-sum(grid_results[[itime]][[i]]$U[fmin.u:Nx,2]*10^x[fmin.u:Nx]*dx) + 
+#     sum(grid_results[[itime]][[i]]$V[fmin.v:Nx,2]*10^x[fmin.v:Nx]*dx)
+#   
+#   prop_bio<-bio/sum(bio)
+#   input_igrid$NomActive_area_m2<-prop_bio*input_igrid$NomActive_area_m2
+#   #rerun
+#   grid_results[[itime]]<-pbapply(X=as.matrix(input_igrid),c(1),run_model_timestep,vals = unlist(vals), U.initial=U.initial, V.initial=V.initial, W.initial=W.initial)
+# }
+# 
+# saveRDS(grid_results,"LME_14.rds")
+# 
+# grid_results<-readRDS("LME_14.rds")
+# 
+# #not working
+# for (itime in 1:ntime){
+#   for (igrid in 1:ngrid){
+#     results$U[igrid,,itime]<-grid_results[[itime]][[igrid]]$U[,2]
+#     results$V[igrid,,itime]<-grid_results[[itime]][[igrid]]$V[,2]
+#     results$Y.u[igrid,,itime]<-grid_results[[itime]][[igrid]]$Y.u[,1]
+#     results$Y.v[igrid,,itime]<-grid_results[[itime]][[igrid]]$Y.v[,2]
+#     results$PM.u[igrid,,itime]<-grid_results[[itime]][[igrid]]$PM.u[,1]
+#     results$PM.v[igrid,,itime]<-grid_results[[itime]][[igrid]]$PM.v[,1]
+#     results$GG.u[igrid,,itime]<-grid_results[[itime]][[igrid]]$GG.u[,1]
+#     results$GG.v[igrid,,itime]<-grid_results[[itime]][[igrid]]$GG.v[,1]
+#     results$W[igrid,itime]<-grid_results[[itime]][[igrid]]$W[2]
+#     
+#   }
+# }
+# 
+# ### get outputs into lat/lon summarise biomass, catches etc.
+# 
+# agg_outputs<-function(input=lme_inputs_grid,results=results,params=params){
+#   # returns all outputs of the model 
+#   # saveRDS(result_set,filename=paste("dbpm_calibration_LMEnumber_catchability.rds"))
+#   for (itime in 1: ntime){
+#     input[input$t==time[itime],]$TotalUbiomass <- apply(results$U[,params$ref:params$Nx,itime]*params$dx*10^params$x[params$ref:params$Nx],1,sum)*min(params$depth,100)
+#     input[input$t==time[itime],]$TotalVbiomass <- apply(results$V[,params$ref:params$Nx,itime]*params$dx*10^params$x[params$ref:params$Nx],1,sum)*min(params$depth,100)
+#     # input[input$t==time[itime]]$W <- results$W[,itime]*min(params$depth,100)
+#     #sum catches (currently in grams per m3 per year, across size classes) 
+#     #keep as grams per m2, then be sure to convert observed from tonnes per m2 per year to g.^-m2.^-yr (for each month)
+#     input[input$t==time[itime]]$TotalUcatch <- apply(results$Y.u[,params$ref:params$Nx,itime]*params$dx,2,sum)*min(params$depth,100)
+#     input[input$t==time[itime]]$TotalVcatch <- apply(results$Y.v[,params$ref:params$Nx,itime]*params$dx,2,sum)*min(params$depth,100)
+#     input[input$t==time[itime]]$Totalcatch <- input$TotalUcatch +   input$TotalVcatch
+#     
+#     return(input)
+#   }
+#   
+# }
+# 
+# # not working
+# output<-agg_outputs(input=lme_inputs_grid,results=results)
 
 ###compare with catch data
 
